--- conflicted
+++ resolved
@@ -121,15 +121,10 @@
       )?;
 
     utxos.insert(
-<<<<<<< HEAD
       partially_signed_reveal_tx.input[commit_input_offset].previous_output,
-      Amount::from_sat(unsigned_commit_tx.output[commit_input_offset].value),
-=======
-      reveal_tx.input[0].previous_output,
       Amount::from_sat(
-        unsigned_commit_tx.output[reveal_tx.input[0].previous_output.vout as usize].value,
+        unsigned_commit_tx.output[partially_signed_reveal_tx.input[commit_input_offset].previous_output.vout as usize].value,
       ),
->>>>>>> a4ee361d
     );
 
     let fees = Self::calculate_fee(&unsigned_commit_tx, &utxos)
